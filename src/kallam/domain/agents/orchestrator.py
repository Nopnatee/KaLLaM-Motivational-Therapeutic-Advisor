import json
import logging
from typing import Optional, Dict, Any, List
from functools import wraps
import time

# Load agents
from .supervisor import SupervisorAgent
from .summarizer import SummarizerAgent
from .translator import TranslatorAgent
from .doctor import DoctorAgent
from .psychologist import PsychologistAgent


def _trace(level: int = logging.INFO):
    """Lightweight enter/exit trace with timing; relies on parent handlers/format."""
    def deco(fn):
        @wraps(fn)
        def wrapper(self, *args, **kwargs):
            self.logger.log(level, f"→ {fn.__name__}")
            t0 = time.time()
            try:
                out = fn(self, *args, **kwargs)
                dt = int((time.time() - t0) * 1000)
                self.logger.log(level, f"← {fn.__name__} done in {dt} ms")
                return out
            except Exception:
                self.logger.exception(f"✖ {fn.__name__} failed")
                raise
        return wrapper
    return deco


class Orchestrator:
    # ----------------------------------------------------------------------------------------------
    # Initialization

    def __init__(self, log_level: int | None = None, logger_name: str = "kallam.chatbot.orchestrator"):
        """
        log_level: if provided, sets this logger's level; otherwise inherit from parent.
        logger_name: child logger under the manager's logger hierarchy.
        """
        self._setup_logging(log_level, logger_name)

        # Initialize available agents
        self.supervisor = SupervisorAgent()
        self.summarizer = SummarizerAgent()
        self.translator = TranslatorAgent()
        self.doctor = DoctorAgent()
        self.psychologist = PsychologistAgent()

        # Optional config (model names, thresholds, etc.)
        self.config = {
            "default_model": "gpt-4o",
            "translation_model": "gpt-4o",
            "summarization_model": "gpt-4o",
            "doctor_model": "gpt-4o",
            "psychologist_model": "gpt-4o",
            "similarity_threshold": 0.75,
            "supported_languages": {"thai", "english"},
            "agents_language": "english"
        }

        eff = logging.getLevelName(self.logger.getEffectiveLevel())
        self.logger.info(f"KaLLaM agents manager initialized. Effective log level: {eff}")

    def _setup_logging(self, log_level: int | None, logger_name: str) -> None:
        """
        Use a child logger so we inherit handlers/formatters/filters (incl. request_id)
        from the ChatbotManager root logger setup. We do NOT add handlers here.
        """
        self.logger = logging.getLogger(logger_name)
        # Inherit manager's handlers
        self.logger.propagate = True
        # If caller explicitly sets a level, respect it; otherwise leave unset so it inherits.
        if log_level is not None:
            self.logger.setLevel(log_level)

    # ----------------------------------------------------------------------------------------------
    # Supervisor & Routing
    @_trace()
    def get_flags_from_supervisor(
        self,
        chat_history: Optional[List[Dict[str, str]]] = None,
        user_message: str = "",
        memory_context: Optional[str] = "",
        task: str = "flag",
        summarized_histories: Optional[List] = None
    ) -> Dict[str, Any]:
        self.logger.info("Getting flags from SupervisorAgent")
        chat_history = chat_history or []
        summarized_histories = summarized_histories or []
        memory_context = memory_context or ""

        string_flags = self.supervisor.generate_feedback(
            chat_history=chat_history,
            user_message=user_message,
            memory_context=memory_context,
            task=task,
            summarized_histories=summarized_histories
        )
        dict_flags = json.loads(string_flags)
        self.logger.debug(f"Supervisor flags: {dict_flags}")
        return dict_flags

    @_trace()
    def get_translation(self, message: str, flags: dict, translation_type: str) -> str:
        """Translate message based on flags and translation type."""
        try:
            source_lang = flags.get("language")
            default_target = self.config["agents_language"]
            supported_langs = self.config["supported_languages"]

            if translation_type not in {"forward", "backward"}:
                raise ValueError(f"Invalid translation type: {translation_type}. Allowed: 'forward', 'backward'")

            if source_lang is None:
                self.logger.debug("No translation flag set, using original message")
                return message

            if source_lang not in supported_langs:
                supported = ", ".join(f"'{lang}'" for lang in supported_langs)
                raise ValueError(f"Invalid translate flag: {source_lang}. Supported: {supported}")

            if translation_type == "forward":
                target_lang = default_target if source_lang != default_target else source_lang
                needs_translation = source_lang != default_target
            else:
                target_lang = source_lang if source_lang != default_target else default_target
                needs_translation = source_lang != default_target

            if needs_translation:
                self.logger.debug(f"Translating {translation_type}: '{source_lang}' -> '{target_lang}'")
                return self.translator.get_translation(message=message, target=target_lang)
            else:
                self.logger.debug(f"Source '{source_lang}' same as target, using original message")
                return message

        except ValueError:
            raise
        except Exception as e:
            self.logger.error(f"Unexpected error in translation: {e}", exc_info=True)
            raise RuntimeError(
                "เกิดข้อผิดพลาดขณะแปล โปรดตรวจสอบให้แน่ใจว่าคุณใช้ภาษาที่รองรับ แล้วลองอีกครั้ง\n"
                "An error occurred while translating. Please make sure you are using a supported language and try again."
            )

<<<<<<< HEAD
    # Main response generation logic
    def get_response(self, 
                    chat_history: List[Dict[str, str]], 
                    user_message: str, 
                    flags: Dict[str, Any],
                    chain_of_thoughts: str,
                    memory_context: Optional[Dict[str, Any]],
                    summarized_histories: List[Dict[str, str]]) -> Dict[str, Any]:
        
=======
    @_trace()
    def get_response(self,
                     chat_history: List[Dict[str, str]],
                     user_message: str,
                     flags: Dict[str, Any],
                     chain_of_thoughts: List[Dict[str, str]],
                     memory_context: Optional[Dict[str, Any]],
                     summarized_histories: List[Dict[str, str]]) -> Dict[str, Any]:

>>>>>>> c65a3849
        self.logger.info(f"Routing message: {user_message} | Flags: {flags}")

        commentary = {}

<<<<<<< HEAD
        if flags.get("doctor"):
            self.logger.debug("Activating DoctorAgent")
            doctor_analysis = self.doctor.analyze(user_message, 
                                                  chat_history, 
                                                  chain_of_thoughts, 
                                                  summarized_histories)
            commentary["doctor"] = doctor_analysis["commentary"]
            if doctor_analysis.get("thinking"):
                chain_of_thoughts += f"\n\nDOCTOR ANALYSIS:\n{doctor_analysis['thinking']}"

        if flags.get("psychologist"):
            self.logger.debug("Activating PsychologistAgent")
            psych_analysis = self.psychologist.analyze(user_message, 
                                                       chat_history, 
                                                       chain_of_thoughts, 
                                                       summarized_histories)
            commentary["psychologist"] = psych_analysis["commentary"]
            if psych_analysis.get("thinking"):
                chain_of_thoughts += f"\n\nPSYCHOLOGIST ANALYSIS:\n{psych_analysis['thinking']}"
=======
        if flags.get("doctor"):  # Dummy for now
            self.logger.debug("Activating DoctorAgent")
            commentary["doctor"] = self.doctor.analyze(
                user_message, chat_history, chain_of_thoughts, summarized_histories
            )

        if flags.get("psychologist"):  # Dummy for now
            self.logger.debug("Activating PsychologistAgent")
            commentary["psychologist"] = self.psychologist.analyze(
                user_message, chat_history, chain_of_thoughts, summarized_histories
            )
>>>>>>> c65a3849

        commentary["final_output"] = self.supervisor.generate_feedback(
            chat_history=chat_history,
            user_message=user_message,
            memory_context=memory_context,
            task="finalize",
            summarized_histories=summarized_histories,
            commentary=commentary,
        )
<<<<<<< HEAD

=======
>>>>>>> c65a3849
        self.logger.info("Routing complete. Returning results.")
        return commentary

    def _merge_outputs(self, outputs: dict) -> str:
        """
        Merge multiple agent responses into a single final string.
        For now: concatenate. Later: ranking or weighting logic.
        """
        final = []
        for agent, out in outputs.items():
            if agent != "final_output":
                final.append(f"[{agent.upper()}]: {out}")
        return "\n".join(final)

    @_trace()
    def summarize_history(self,
                          chat_history: List[Dict[str, str]],
                          eng_summaries: List[Dict[str, str]]) -> Optional[str]:
        try:
            summary = self.summarizer.summarize(chat_history, eng_summaries)
            self.logger.info("Summarization complete.")
        except Exception as e:
            self.logger.error(f"Error during summarization: {e}", exc_info=True)
            summary = "Error during summarization."
        return str(summary)<|MERGE_RESOLUTION|>--- conflicted
+++ resolved
@@ -145,65 +145,36 @@
                 "An error occurred while translating. Please make sure you are using a supported language and try again."
             )
 
-<<<<<<< HEAD
     # Main response generation logic
     def get_response(self, 
-                    chat_history: List[Dict[str, str]], 
-                    user_message: str, 
-                    flags: Dict[str, Any],
-                    chain_of_thoughts: str,
-                    memory_context: Optional[Dict[str, Any]],
-                    summarized_histories: List[Dict[str, str]]) -> Dict[str, Any]:
-        
-=======
-    @_trace()
-    def get_response(self,
-                     chat_history: List[Dict[str, str]],
-                     user_message: str,
+                     chat_history: List[Dict[str, str]], 
+                     user_message: str, 
                      flags: Dict[str, Any],
                      chain_of_thoughts: List[Dict[str, str]],
                      memory_context: Optional[Dict[str, Any]],
                      summarized_histories: List[Dict[str, str]]) -> Dict[str, Any]:
-
->>>>>>> c65a3849
+        
         self.logger.info(f"Routing message: {user_message} | Flags: {flags}")
 
+        # Prepare current chain of thought container
         commentary = {}
 
-<<<<<<< HEAD
-        if flags.get("doctor"):
+        # Get specialized agents suggestions via flags with chain_of_thoughts
+        if flags.get("doctor"): # Dummy for now
             self.logger.debug("Activating DoctorAgent")
-            doctor_analysis = self.doctor.analyze(user_message, 
-                                                  chat_history, 
-                                                  chain_of_thoughts, 
-                                                  summarized_histories)
-            commentary["doctor"] = doctor_analysis["commentary"]
-            if doctor_analysis.get("thinking"):
-                chain_of_thoughts += f"\n\nDOCTOR ANALYSIS:\n{doctor_analysis['thinking']}"
-
-        if flags.get("psychologist"):
+            commentary["doctor"] = self.doctor.analyze(user_message, 
+                                                        chat_history, 
+                                                        chain_of_thoughts,
+                                                        summarized_histories)
+
+        if flags.get("psychologist"): # Dummy for now
             self.logger.debug("Activating PsychologistAgent")
-            psych_analysis = self.psychologist.analyze(user_message, 
-                                                       chat_history, 
-                                                       chain_of_thoughts, 
-                                                       summarized_histories)
-            commentary["psychologist"] = psych_analysis["commentary"]
-            if psych_analysis.get("thinking"):
-                chain_of_thoughts += f"\n\nPSYCHOLOGIST ANALYSIS:\n{psych_analysis['thinking']}"
-=======
-        if flags.get("doctor"):  # Dummy for now
-            self.logger.debug("Activating DoctorAgent")
-            commentary["doctor"] = self.doctor.analyze(
-                user_message, chat_history, chain_of_thoughts, summarized_histories
-            )
-
-        if flags.get("psychologist"):  # Dummy for now
-            self.logger.debug("Activating PsychologistAgent")
-            commentary["psychologist"] = self.psychologist.analyze(
-                user_message, chat_history, chain_of_thoughts, summarized_histories
-            )
->>>>>>> c65a3849
-
+            commentary["psychologist"] = self.psychologist.analyze(user_message, 
+                                                                    chat_history, 
+                                                                    chain_of_thoughts,
+                                                                    summarized_histories)
+
+        # Get final output from all agents' suggestions
         commentary["final_output"] = self.supervisor.generate_feedback(
             chat_history=chat_history,
             user_message=user_message,
@@ -211,12 +182,9 @@
             task="finalize",
             summarized_histories=summarized_histories,
             commentary=commentary,
-        )
-<<<<<<< HEAD
-
-=======
->>>>>>> c65a3849
+            )
         self.logger.info("Routing complete. Returning results.")
+
         return commentary
 
     def _merge_outputs(self, outputs: dict) -> str:
